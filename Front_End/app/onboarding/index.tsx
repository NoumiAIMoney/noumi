<<<<<<< HEAD
import React, { useState } from 'react';
import { View, StyleSheet, Alert } from 'react-native';
import PrimaryButton from '@/components/PrimaryButton';
import StepOne from './screens/StepOne';
import QuizProgressBar from '@/components/ProgressBar';
import StepTwo from './screens/StepTwo';
import { useRouter } from 'expo-router';
import { api } from '@/services/api';
=======
import React from 'react';
import { View, StyleSheet, TouchableOpacity, Text, Dimensions } from 'react-native';
import { useRouter } from 'expo-router';
import ImageSlider from '@/components/ImageSlider';
import onboardingSlides from '@/lib/onboardingSlides';
import { colors, typography } from '../../src/theme';
>>>>>>> 8e3580bb

export default function OnboardingScreen() {
  const router = useRouter();
<<<<<<< HEAD
  const [step, setStep] = useState(1);
  const [stepTwoCompleted, setStepTwoCompleted] = useState(false);
  const [selectionId, setSelectionId] = useState<string | null>(null);
  const [isLoading, setIsLoading] = useState(false);

  const handleContinue = async () => {
    if (step === 1) {
      setStep(2);
      setStepTwoCompleted(false);
    } else if (step === 2 && stepTwoCompleted) {
      try {
        setIsLoading(true);
        // Submit quiz data
        await api.submitQuiz({
          user_id: 'temp-user-id', // Replace with actual user ID from auth
          answers: {
            stepOne: selectionId,
            stepTwo: stepTwoCompleted
          }
        });
        router.push('/plaid-connection');
      } catch (error) {
        Alert.alert('Error', 'Failed to submit quiz. Please try again.');
      } finally {
        setIsLoading(false);
      }
    }
=======

  const navigateToAuth = () => {
    router.replace('/auth-selection');
>>>>>>> 8e3580bb
  };

  const navigateToLogin = () => {
    router.replace('/login');
  };

  return (
    <View style={styles.container}>
<<<<<<< HEAD
      <QuizProgressBar currentStep={currentStep} totalSteps={totalSteps} />

      {step === 1 ? (
        <StepOne selectedOptionId={selectionId} onSelectOption={handleSelectOption} />
      ) : (
        <StepTwo
          selectedOptionId={selectionId}
          onStepCompleted={setStepTwoCompleted}
        />
      )}

      <PrimaryButton
        title="Continue"
        onPress={handleContinue}
        disabled={step === 1 ? !selectionId : !stepTwoCompleted || isLoading}
        loading={isLoading}
      />
=======
      <View>
        <View style={styles.text}>
          <Text style={styles.logo}>Noumi</Text>
          <Text style={styles.title}>Smarter Money Moves Start Here</Text>
          <Text style={styles.subtitle}>Track, plan and grow your money</Text>
        </View>
          <ImageSlider slides={onboardingSlides} />
      </View>
      <View style={styles.buttons}>
        <TouchableOpacity style={styles.primaryBtn} onPress={navigateToAuth}>
          <Text style={styles.primaryText}>Get Started</Text>
        </TouchableOpacity>
        <TouchableOpacity style={styles.secondaryBtn} onPress={navigateToLogin}>
          <Text style={styles.link}>Log In</Text>
        </TouchableOpacity>
      </View>
>>>>>>> 8e3580bb
    </View>
  );
}

const styles = StyleSheet.create({
  container: {
    flex: 1,
    backgroundColor: '#F5F5F8',
    paddingTop: 112,
    paddingBottom: 40,
    paddingHorizontal: 20,
  },
  text: {
    paddingBottom: 20
  },
  logo: {
    fontFamily: typography.fontFamily.madimi,
    fontSize: typography.fontSize.XLarge,
    color: colors.logo,
  },
  title: {
    fontFamily: typography.fontFamily.semiBold,
    marginTop: 10,
    fontSize: typography.fontSize.XXLarge,
    textAlign: 'left',
    lineHeight: 42,
    letterSpacing: typography.letterSpacing.normal,
    color: colors.black,
    width: '80%'
  },
  subtitle: {
    fontSize: typography.fontSize.body,
    color: colors.black,
    marginBottom: 20,
    textAlign: 'left',
    lineHeight: typography.lineHeight.body,
    fontFamily: typography.fontFamily.medium,
    marginTop: 10,
  },
  buttons: {
    gap: 12,
    marginTop: 'auto',
  },
  primaryBtn: {
    width: '80%',
    alignSelf: 'center',
    backgroundColor: colors.logo,
    paddingVertical: 16,
    paddingHorizontal: 24,
    borderRadius: 25,
    alignItems: 'center',
  },
  primaryText: {
    color: colors.white,
    fontSize: typography.fontSize.body,
    fontFamily: typography.fontFamily.semiBold,
  },
  secondaryBtn: {
    width: '80%',
    alignSelf: 'center',
    backgroundColor: 'transparent',
    paddingVertical: 16,
    borderRadius: 25,
    alignItems: 'center',
    borderWidth: 1,
    borderColor: colors.black,
  },
  link: {
    fontSize: 16,
    color: colors.black,
    textAlign: 'center',
    fontWeight: '600',
  },
});<|MERGE_RESOLUTION|>--- conflicted
+++ resolved
@@ -1,24 +1,15 @@
-<<<<<<< HEAD
 import React, { useState } from 'react';
-import { View, StyleSheet, Alert } from 'react-native';
-import PrimaryButton from '@/components/PrimaryButton';
-import StepOne from './screens/StepOne';
-import QuizProgressBar from '@/components/ProgressBar';
-import StepTwo from './screens/StepTwo';
-import { useRouter } from 'expo-router';
-import { api } from '@/services/api';
-=======
-import React from 'react';
-import { View, StyleSheet, TouchableOpacity, Text, Dimensions } from 'react-native';
+import { View, StyleSheet, TouchableOpacity, Text, Dimensions, Alert } from 'react-native';
 import { useRouter } from 'expo-router';
 import ImageSlider from '@/components/ImageSlider';
 import onboardingSlides from '@/lib/onboardingSlides';
-import { colors, typography } from '../../src/theme';
->>>>>>> 8e3580bb
+import { colors, typography } from '@/src/theme';
+import { api } from '@/services/api';
+import StepOne from './quiz/screens/StepOne';
+import QuizProgressBar from '@/components/ProgressBar';
 
 export default function OnboardingScreen() {
   const router = useRouter();
-<<<<<<< HEAD
   const [step, setStep] = useState(1);
   const [stepTwoCompleted, setStepTwoCompleted] = useState(false);
   const [selectionId, setSelectionId] = useState<string | null>(null);
@@ -46,11 +37,10 @@
         setIsLoading(false);
       }
     }
-=======
+  };
 
   const navigateToAuth = () => {
     router.replace('/auth-selection');
->>>>>>> 8e3580bb
   };
 
   const navigateToLogin = () => {
@@ -59,11 +49,10 @@
 
   return (
     <View style={styles.container}>
-<<<<<<< HEAD
-      <QuizProgressBar currentStep={currentStep} totalSteps={totalSteps} />
+      <QuizProgressBar currentStep={step} totalSteps={2} />
 
       {step === 1 ? (
-        <StepOne selectedOptionId={selectionId} onSelectOption={handleSelectOption} />
+        <StepOne selectedOptionId={selectionId} onSelectOption={setSelectionId} />
       ) : (
         <StepTwo
           selectedOptionId={selectionId}
@@ -77,24 +66,30 @@
         disabled={step === 1 ? !selectionId : !stepTwoCompleted || isLoading}
         loading={isLoading}
       />
-=======
       <View>
         <View style={styles.text}>
           <Text style={styles.logo}>Noumi</Text>
           <Text style={styles.title}>Smarter Money Moves Start Here</Text>
           <Text style={styles.subtitle}>Track, plan and grow your money</Text>
         </View>
-          <ImageSlider slides={onboardingSlides} />
+        <ImageSlider slides={onboardingSlides} />
       </View>
       <View style={styles.buttons}>
-        <TouchableOpacity style={styles.primaryBtn} onPress={navigateToAuth}>
+        <TouchableOpacity 
+          style={styles.primaryBtn} 
+          onPress={navigateToAuth}
+          disabled={isLoading}
+        >
           <Text style={styles.primaryText}>Get Started</Text>
         </TouchableOpacity>
-        <TouchableOpacity style={styles.secondaryBtn} onPress={navigateToLogin}>
+        <TouchableOpacity 
+          style={styles.secondaryBtn} 
+          onPress={navigateToLogin}
+          disabled={isLoading}
+        >
           <Text style={styles.link}>Log In</Text>
         </TouchableOpacity>
       </View>
->>>>>>> 8e3580bb
     </View>
   );
 }
